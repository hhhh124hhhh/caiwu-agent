# <img src="docs/assets/logo.svg" alt="Youtu-agent Logo" height="24px"> Youtu-Agent: A simple yet powerful agent framework that delivers with open-source models

<div align="center">
<a href="https://tencentcloudadp.github.io/youtu-agent/"><img src=https://img.shields.io/badge/📖-Documentation-blue.svg></a>
<!-- <a href=https://arxiv.org/abs/2502.14345><img src=https://img.shields.io/badge/arXiv-2502.14345-b31b1b.svg></a> -->
<a href=https://github.com/TencentCloudADP/youtu-agent><img src=https://img.shields.io/badge/GitHub-Tencent-blue.svg></a>
<a href=https://deepwiki.com/TencentCloudADP/youtu-agent><img src=https://img.shields.io/badge/DeepWiki-Tencent-blue.svg></a>
</div>

<p align="center">
| <a href="README_ZH.md"><b>中文版</b></a>
| <a href="#-benchmark-performance"><b>🌟 Performance</b></a> 
| <a href="#-examples"><b>💡 Examples</b> </a> 
| <a href="#-features"><b>✨ Features</b> </a> 
| <a href="#-getting-started"><b>🚀 Getting Started</b> </a> 
| 
</p>


`Youtu-Agent` is a flexible, high-performance framework for building, running, and evaluating autonomous agents. Beyond topping the benchmarks, this framework delivers powerful agent capabilities, e.g. data analysis, file processing, and deep research, all with open-source models.

<img src="docs/assets/mascot.png" alt="Youtu-agent Logo" width="200" align="left" style="margin-right:20px;">

Key highlights:
- **Verified performance**: Achieved 71.47% on WebWalkerQA (pass@1) and 72.8% on GAIA (text-only subset, pass@1), using purely `DeepSeek-V3` series models (without Claude or GPT), establishing a strong open-source starting point.
- **Open-source friendly & cost-aware**: Optimized for accessible, low-cost deployment without reliance on closed models.
- **Practical use cases**: Out-of-the-box support for tasks like CSV analysis, literature review, personal file organization, and podcast and video generation (coming soon).
- **Flexible architecture**: Built on [openai-agents](https://github.com/openai/openai-agents-python), with extensible support for diverse model APIs (form `DeepSeek` to `gpt-oss`), tool integrations, and framework implementations.
- **Automation & simplicity**: YAML-based configs, auto agent generation, and streamlined setup reduce manual overhead.

## 🗞️ News

- 🎁 [2025-09-02] [Tencent Cloud International](https://www.tencentcloud.com/) offers new users of the DeepSeek API **3 million free tokens** (**Sep 1 – Oct 31, 2025**). [Try it out](https://www.tencentcloud.com/document/product/1255/70381) for free if you want to use DeepSeek models in `Youtu-Agent`! For enterprise agent solutions, also check out [Agent Development Platform](https://adp.tencentcloud.com) (ADP).
- 📺 [2025-08-28] We made a live sharing updates about DeepSeek-V3.1 and how to use it in the `Youtu-Agent` framework. We share the used [documentations](https://doc.weixin.qq.com/doc/w3_AcMATAZtAPICNvcLaY5FvTOuo7MwF).

## 🌟 Benchmark Performance

`Youtu-Agent` is built on open-source models and lightweight tools, demonstrating strong results on challenging deep search and tool use benchmarks.

- **[WebWalkerQA](https://huggingface.co/datasets/callanwu/WebWalkerQA)**: Achieved 60.71% accuracy with `DeepSeek-V3-0324`， using new released `DeepSeek-V3.1` can further improve to 71.47%, setting a new SOTA performance.
- **[GAIA](https://gaia-benchmark-leaderboard.hf.space/)**: Achieved 72.8% pass@1 on the [text-only validation subset](https://github.com/sunnynexus/WebThinker/blob/main/data/GAIA/dev.json) using `DeepSeek-V3-0324` (including models used within tools). We are actively extending evaluation to the full GAIA benchmark with multimodal tools, and will release the trajectories in the near future. Stay tuned! ✨

![WebWalkerQA](docs/assets/images/benchmark_webwalkerqa.png)

## 💡 Examples

Click on the images to view detailed videos.

<table>
  <tr>
    <td style="border: 1px solid black; padding: 10px; width: 50%; vertical-align: top;">
      <strong>Data Analysis</strong><br>Analyzes a CSV file and generates an HTML report.
    </td>
    <td style="border: 1px solid black; padding: 10px; width: 50%; vertical-align: top;">
      <strong>File Management</strong><br>Renames and categorizes local files for the user.
    </td>
  </tr>
  <tr>
    <td style="border: 1px solid black; padding: 10px; width: 50%; vertical-align: top;">
      <video src="https://github.com/user-attachments/assets/b6aba820-368e-427f-ba71-85543a751775" 
             poster="https://img.youtube.com/vi/SCR4Ru8_h5Q/sddefault.jpg" 
             controls muted preload="metadata" 
             width="100%" height="300"
             style="object-fit: cover; border-radius: 8px;"></video>
    </td>
    <td style="border: 1px solid black; padding: 10px; width: 50%; vertical-align: top;">
      <video src="https://github.com/user-attachments/assets/dbb9cfc6-3963-4264-ba93-9ba21c5a579e" 
             poster="https://img.youtube.com/vi/GdA4AapE2L4/sddefault.jpg" 
             controls muted preload="metadata" 
             width="100%" height="300"
             style="object-fit: cover; border-radius: 8px;"></video>
    </td>
  </tr>
  <tr >
    <td style="border: 1px solid black; padding: 10px; width: 50%; vertical-align: top;">
      <strong>Wide Research</strong><br>Gathers extensive information to generate a comprehensive report, replicating the functionality of Manus.
    </td>
    <td style="border: 1px solid black; padding: 10px; width: 50%; vertical-align: top;">
      <strong>Paper Analysis</strong><br>Parses a given paper, performs analysis, and compiles related literature to produce a final result.
    </td>
  </tr>
  <tr>
    <td style="border: 1px solid black; padding: 10px; width: 50%; vertical-align: top;">
      <video src="https://github.com/user-attachments/assets/6fc75814-e565-4f94-9ab5-33e3e7788e92" 
             poster="https://img.youtube.com/vi/v3QQg0WAnPs/sddefault.jpg" 
             controls muted preload="metadata" 
             width="100%" height=300"
             style="object-fit: cover; border-radius: 8px;"></video>
    </td>
    <td style="border: 1px solid black; padding: 10px; width: 50%; vertical-align: top;">
      <video src="https://github.com/user-attachments/assets/09b24f94-30f0-4e88-9aaf-9f3bbf82e99d" 
             poster="https://img.youtube.com/vi/vBddCjjRk00/sddefault.jpg" 
             controls muted preload="metadata" 
             width="100%" height="300"
             style="object-fit: cover; border-radius: 8px;"></video>
    </td>
  </tr>
</table>

### 🤖 Automatic Agent Generation

A standout feature of `Youtu-Agent` is its ability to **automatically generate agent configurations**. In other frameworks, defining a task-specific agent often requires writing code or carefully crafting prompts. In contrast, `Youtu-Agent` uses simple YAML-based configs, which enables streamlined automation: a built-in "meta-agent" chats with you to capture requirements, then generates and saves the config automatically.

```bash
# Interactively clarify your requirements and auto-generate a config
python scripts/gen_simple_agent.py

# Run the generated config
python scripts/cli_chat.py --stream --config generated/xxx
```

<table>
  <tr>
    <td style="border: 1px solid black; padding: 10px; width: 50%; vertical-align: top;">
      <strong>Automatic Agent Generation</strong><br>Interactively clarify your requirements, automatically generate the agent configuration, and run it right away.
    </td>
  </tr>
  <tr>
    <td style="border: 1px solid black; padding:10px; vertical-align:top; width: 400px;">
      <video src="https://github.com/user-attachments/assets/0c2ee833-507e-4141-8de4-148ff3d9f9ef" 
             poster="https://img.youtube.com/vi/JVpHDJtKBo8/maxresdefault.jpg" 
             controls muted preload="metadata" 
             width="100%" height="auto" 
             style="object-fit: cover; border-radius: 8px;"></video>
    </td>
  </tr>
</table>


For more detailed examples and advanced use-cases, please refer to the [`examples`](./examples) directory and our comprehensive documentation at [`docs/examples.md`](./docs/examples.md).

## ✨ Features

![features](docs/assets/images/header.png)

### Design Philosophy
- **Minimal design**: We try to keep the framework simple and easy to use, avoiding unnecessary overhead.
- **Modular & configurable**: Flexible customization and easy integration of new components.
- **Open-source model support & low-cost**: Promotes accessibility and cost-effectiveness for various applications.

### Core Features
- **Built on openai-agents**: Leveraging the foundation of [openai-agents](https://github.com/openai/openai-agents-python) SDK, our framework inherits streaming, tracing, and agent-loop capabilities, ensuring compatibility with both `responses` and `chat.completions` APIs for seamless adaptation to diverse models like [gpt-oss](https://github.com/openai/gpt-oss).
- **Fully asynchronous**: Enables high-performance and efficient execution, especially beneficial for evaluating benchmarks.
- **Tracing & analysis system**: Beyond OTEL, our `DBTracingProcessor` system provides in-depth analysis of tool calls and agent trajectories. (will be released soon)

### Automation
- **YAML based configuration**: Structured and easily manageable agent configurations.
- **Automatic agent generation**: Based on user requirements, agent configurations can be automatically generated.
- **Tool generation & optimization**: Tool evaluation and automated optimization, and customized tool generation will be supported in the future.

### Use Cases
- **Deep / Wide research**: Covers common search-oriented tasks.
- **Webpage generation**: Examples include generating web pages based on specific inputs.
- **Trajectory collection**: Supports data collection for training and research purposes.


## 🤔 Why Choose Youtu-Agent?

`Youtu-Agent` is designed to provide significant value to different user groups:

### For Agents Researchers & LLM Trainers
- A **simple yet powerful baseline** that is stronger than basic ReAct, serving as an excellent starting point for model training and ablation studies.
- **One-click evaluation scripts** to streamline the experimental process and ensure consistent benchmarking.

### For Agent Application Developers
- A **proven and portable scaffolding** for building real-world agent applications.
- **Ease of Use**: Get started quickly with simple scripts and a rich set of built-in toolkits.
- **Modular Design**: Key components like `Environment` and `ContextManager` are encapsulated yet highly customizable.

### For AI & Agent Enthusiasts
- **Practical Use Cases**: The `/examples` directory includes tasks like deep research report generation, data analysis, and personal file organization.
- **Simplicity & Debuggability**: A rich toolset and visual tracing tools make development and debugging intuitive and straightforward.


## 🧩 Core Concepts

- **Agent**: An LLM configured with specific prompts, tools, and an environment.
- **Toolkit**: An encapsulated set of tools that an agent can use.
- **Environment**: The world in which the agent operates (e.g., a browser, a shell).
- **ContextManager**: A configurable module for managing the agent's context window.
- **Benchmark**: An encapsulated workflow for a specific dataset, including preprocessing, rollout, and judging logic.

For more design and implementation details, please refer to our [technical documentation](https://tencentcloudadp.github.io/youtu-agent/).

## 🚀 Getting Started

Youtu-Agent provides complete code and examples to help you get started quickly. Follow the steps below to run your first agent, or refer to [`docker/README.md`](./docker/README.md) for a streamlined Docker-based setup with interactive frontend.

### Setup

#### Source Code Deployment

> [!NOTE]
> The project requires Python 3.12+. We recommend using [uv](https://github.com/astral-sh/uv) for dependency management.

First, make sure Python and uv are installed.

Then clone the repository and sync dependencies:

```bash
git clone https://github.com/TencentCloudADP/youtu-agent.git
cd youtu-agent
uv sync  # or, `make sync`
source ./.venv/bin/activate
cp .env.example .env  # NOTE: You should then config the necessary API keys.
```

<<<<<<< HEAD
After copying the `.env.example` file, you need to fill in the necessary keys in the `.env` file, e.g. LLM API keys. For example:

```bash
# llm requires OpenAI API format compatibility
# setup your LLM config , ref https://api-docs.deepseek.com/
UTU_LLM_TYPE=chat.completions
UTU_LLM_MODEL=deepseek-chat
UTU_LLM_BASE_URL=https://api.deepseek.com/v1
UTU_LLM_API_KEY=replace-to-your-api-key
```

> [Tencent Cloud International](https://www.tencentcloud.com/) offers new users of the DeepSeek API **3 million free tokens** (**Sep 1 – Oct 31, 2025**). [Try it out](https://www.tencentcloud.com/document/product/1255/70381) for free. Once you’ve applied, replace the API key in the .env file below:

```bash
# llm
# setup your LLM config , ref https://www.tencentcloud.com/document/product/1255/70381
UTU_LLM_TYPE=chat.completions
UTU_LLM_MODEL=deepseek-v3
UTU_LLM_BASE_URL=https://api.lkeap.cloud.tencent.com/v1
UTU_LLM_API_KEY=replace-with-your-api-key
```
=======
> [!NOTE]
> After copying the `.env.example` file, you need to fill in the necessary keys in the `.env` file -- for example, API keys for the LLM service and tools such as web search.
>>>>>>> b8c7638b

#### Docker Deployment

Please refer to [`docker/README.md`](./docker/README.md) for a streamlined Docker-based setup with interactive frontend.

### Quick Start

Youtu-agent ships with built-in configurations. For example, the default config (`configs/agents/default.yaml`) defines a simple agent equipped with a search tool:

```yaml
defaults:
  - /model/base
  - /tools/search@toolkits.search
  - _self_

agent:
  name: simple-tool-agent
  instructions: "You are a helpful assistant that can search the web."
```

You can launch an interactive CLI chatbot with this agent by running:

```bash
# NOTE: You need to set `SERPER_API_KEY` and `JINA_API_KEY` in `.env` for web search access.
# (We plan to replace these with free alternatives in the future)
python scripts/cli_chat.py --stream --config default
# To avoid using the search toolkit, you can run:
python scripts/cli_chat.py --stream --config base
```

📖 More details: [Quickstart Documentation](https://tencentcloudadp.github.io/youtu-agent/quickstart)

### Explore More Examples

The repository provides multiple ready-to-use examples. Some examples require the agent to have internet search capabilities, so you’ll need to configure the tool APIs in the `.env` file under the tools module:

```bash
# tools
# serper api key, ref https://serper.dev/playground
SERPER_API_KEY=<Access the URL in the comments to get the API Key>
# jina api key, ref https://jina.ai/reader
JINA_API_KEY=<Access the URL in the comments to get the API Key>
```

For example, to enable the agent to automatically search online for information and generate an SVG image on the topic of “DeepSeek V3.1 New Features,” run the following command:

```bash
python examples/svg_generator/main.py
```

Alternatively, you can generate an SVG infographic based on a research topic by running:

```bash
python examples/svg_generator/main_web.py
```

If you want to visualize the agent’s runtime status using the web UI, download the frontend package from the Youtu-Agent releases and install it locally:

```bash
# Download the frontend package
curl -LO https://github.com/Tencent/Youtu-agent/releases/download/frontend%2Fv0.1.5/utu_agent_ui-0.1.5-py3-none-any.whl

# Install the frontend package
uv pip install utu_agent_ui-0.1.5-py3-none-any.whl
```

Next, run the web version of the SVG image generation command:

```bash
python examples/svg_generator/main_web.py
```

Once the terminal shows the following message, the deployment is successful. You can access the project by clicking the local link:

```bash
Server started at http://127.0.0.1:8848/
```

![svg_generator_ui](https://github.com/user-attachments/assets/337d327f-91ee-434e-bbcf-297dd4b26c28)

Given a research topic, the agent will automatically search the web, collect relevant information, and output an SVG visualization.

![svg_generator_result](https://github.com/user-attachments/assets/41aa7348-5f02-4daa-b5b2-225e35d21067)

📖 Learn more: [Examples Documentation](https://tencentcloudadp.github.io/youtu-agent/examples)

### Run Evaluations

Youtu-Agent also supports benchmarking on standard datasets. For example, to evaluate on `WebWalkerQA`:

```bash
# prepare dataset
python scripts/data/process_web_walker_qa.py
# run evaluation with config ww.yaml with your custom exp_id
python scripts/run_eval.py --config_name ww --exp_id <your_exp_id> --dataset WebWalkerQA --concurrency 5
```

Results are stored and can be further analyzed in the evaluation platform.

![eval_analysis_overview](https://github.com/user-attachments/assets/4a285b9e-d096-437e-9b8e-e5bf6b1924b6)

![eval_analysis_detail](https://github.com/user-attachments/assets/4ede525a-5e16-4d88-9ebb-01a7dca3aaec)

📖 Learn more: [Evaluation Documentation](https://tencentcloudadp.github.io/youtu-agent/eval)

## 🙏 Acknowledgements

This project builds upon the excellent work of several open-source projects:
- [openai-agents](https://github.com/openai/openai-agents-python)
- [mkdocs-material](https://github.com/squidfunk/mkdocs-material)
- [model-context-protocol](https://github.com/modelcontextprotocol/python-sdk)

## 📚 Citation

If you find this work useful, please consider citing:

```bibtex
@misc{youtu-agent-2025,
  title={Youtu-agent: A Simple yet Powerful Agent Framework},
  author={Tencent Youtu Lab},
  year={2025},
  publisher = {GitHub},
  journal = {GitHub repository},
  howpublished = {\url{https://github.com/TencentCloudADP/youtu-agent}},
}
```

## ⭐ Star History

![Star History Chart](https://api.star-history.com/svg?repos=TencentCloudADP/youtu-agent&type=Date)<|MERGE_RESOLUTION|>--- conflicted
+++ resolved
@@ -205,7 +205,6 @@
 cp .env.example .env  # NOTE: You should then config the necessary API keys.
 ```
 
-<<<<<<< HEAD
 After copying the `.env.example` file, you need to fill in the necessary keys in the `.env` file, e.g. LLM API keys. For example:
 
 ```bash
@@ -227,10 +226,6 @@
 UTU_LLM_BASE_URL=https://api.lkeap.cloud.tencent.com/v1
 UTU_LLM_API_KEY=replace-with-your-api-key
 ```
-=======
-> [!NOTE]
-> After copying the `.env.example` file, you need to fill in the necessary keys in the `.env` file -- for example, API keys for the LLM service and tools such as web search.
->>>>>>> b8c7638b
 
 #### Docker Deployment
 
