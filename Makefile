SHELL := /bin/bash
.SHELLFLAGS := -e -c

.PHONY: sync
sync:
	uv sync --all-extras --all-packages --group dev

.PHONY: format
format: 
	uv run ruff format
	uv run ruff check --fix

.PHONY: format-check
format-check:
	uv run ruff format --check

.PHONY: lint
lint: 
	uv run ruff check

<<<<<<< HEAD
=======
.PHONY: build-docs
build-docs:
	uv run mkdocs build
>>>>>>> af73f7e9

.PHONY: serve-docs
serve-docs:
	uv run mkdocs serve

.PHONY: deploy-docs
deploy-docs:
	uv run mkdocs gh-deploy --force --verbose<|MERGE_RESOLUTION|>--- conflicted
+++ resolved
@@ -18,12 +18,9 @@
 lint: 
 	uv run ruff check
 
-<<<<<<< HEAD
-=======
 .PHONY: build-docs
 build-docs:
 	uv run mkdocs build
->>>>>>> af73f7e9
 
 .PHONY: serve-docs
 serve-docs:
