[project]
name = "Youtu-agent"
version = "0.1.0"
description = "Youtu-Agent is a simple but powerful framework for building, running, and evaluating agents."
readme = "README.md"
requires-python = ">=3.12"
dependencies = [
    "aiofiles>=24.1.0",
    "aiohttp>=3.12.15",
    "art>=6.5",
    "arxiv>=2.2.0",
    "chunkr-ai>=0.1.0",
    "colorlog>=6.9.0",
    "docker>=7.1.0",
    "google-genai>=1.26.0",
    "hydra-core>=1.3.2",
    "ipython>=9.4.0",
    "jinja2>=3.1.6",
    "matplotlib>=3.10.3",
    "mcp>=1.12.3",
    # https://github.com/openai/openai-agents-python/issues/1395 | openai==1.97.1 & openai-agents==0.2.5
    "openai==1.99.6",
    "openai-agents==0.2.8",
    # https://github.com/Arize-ai/openinference/tree/main/python/instrumentation/openinference-instrumentation-openai
    "openinference-instrumentation-openai>=0.1.30",
    "openinference-instrumentation-openai-agents>=1.1.1",
    "openpyxl>=3.1.5",
    "pandas>=2.3.0",
    "pexpect>=4.9.0",
    "psycopg2-binary>=2.9.10",
    "requests>=2.32.4",
    "rich>=14.1.0",
    "sqlmodel>=0.0.24",
    "tiktoken>=0.9.0",
    "toml>=0.10.2",
    "wikipedia-api>=0.8.1",
]

[project.optional-dependencies]
litllm = [
    "litellm>=1.77.0",
]

[dependency-groups]
dev = [
    "arize-phoenix-client>=1.14.1",
    "arize-phoenix-otel>=0.11.0",
    # datasets == 4.0.0 remove scripts, https://github.com/huggingface/datasets/issues/7693
    "datasets==3.6.0",
    "gpt-oss>=0.0.0",
    "gradio>=5.42.0",
    "mkdocs>=1.6.1",
    "mkdocs-material>=9.6.16",
    "mkdocstrings[python]>=0.30.0",
    "mypy>=1.17.1",
    "pre-commit>=4.3.0",
    "pytest>=8.4.1",
    "pytest-asyncio>=1.0.0",
    "ruff>=0.12.8",
    # "tencentcloud-sdk-python>=3.0.1425",
    "tornado>=6.5.2",
]
documents = [
    "pymupdf>=1.26.3",
]
<<<<<<< HEAD
stock-analysis = [
    "akshare>=1.12.0",
    "tushare>=1.2.0",
    "yfinance>=0.2.0",
    "plotly>=5.0.0",
    "seaborn>=0.11.0",
    "xlrd>=2.0.0",
    "requests>=2.28.0",
    "beautifulsoup4>=4.11.0",
    "lxml>=4.9.0",
=======
gaia = [
    "astor>=0.8.1",
    "docx2markdown>=0.1.1",
    "nest-asyncio>=1.6.0",
    "openpyxl>=3.1.5",
    "pillow>=11.3.0",
    "pydub>=0.25.1",
    "pymupdf>=1.26.3",
    "retry>=0.9.2",
    "tabulate>=0.9.0",
    "unstructured[docx,pptx]>=0.18.14",
    "validators>=0.35.0",
    "xls2xlsx>=0.2.0",
    "xmltodict>=0.15.0",
]
python-executor = [
    "chardet>=5.2.0",
    "matplotlib>=3.10.3",
    "pandas>=2.3.1",
    "scipy>=1.16.1",
    "seaborn>=0.13.2",
>>>>>>> 8ef879cd
]


[build-system]
requires = ["hatchling"]
build-backend = "hatchling.build"

[tool.hatch.build.targets.wheel]
packages = ["utu"]


[tool.pytest.ini_options]
pythonpath = "."
asyncio_mode = "auto"
asyncio_default_fixture_loop_scope = "session"
asyncio_default_test_loop_scope = "session"

log_cli = true
log_cli_level = "INFO"
log_cli_format = "%(asctime)s [%(levelname)s] %(name)s: %(message)s"
log_cli_date_format = "%Y-%m-%d %H:%M:%S"
addopts = [
    "-v", "-s",
]

[tool.uv]
index-url = "https://pypi.org/simple"
# extra-index-url = [
#     "https://mirrors.tencent.com/repository/pypi/tencent_pypi/simple",
# ]

[tool.ruff]
line-length = 120
target-version = "py312"
exclude = [
    "**/*.pyi",
]

[tool.ruff.lint]
select = [
    "E",  # pycodestyle errors
    "W",  # pycodestyle warnings
    "F",  # pyflakes
    "I",  # isort
    "B",  # flake8-bugbear
    "C4", # flake8-comprehensions
    "UP", # pyupgrade
]
isort = { combine-as-imports = true, known-first-party = ["utu"] }

[tool.ruff.lint.pydocstyle]
convention = "google"

[tool.ruff.lint.per-file-ignores]
"utu/eval/processer/prompts/*.py" = ["E501"]
"utu/tracing/otel_agents_processor.py" = ["UP038"]

[tool.mypy]
strict = true
disallow_incomplete_defs = false
disallow_untyped_defs = false
disallow_untyped_calls = false

# [tool.pylint.messages_control]
# disable = ["broad-except", "bare-except", "invalid-name"]<|MERGE_RESOLUTION|>--- conflicted
+++ resolved
@@ -63,18 +63,6 @@
 documents = [
     "pymupdf>=1.26.3",
 ]
-<<<<<<< HEAD
-stock-analysis = [
-    "akshare>=1.12.0",
-    "tushare>=1.2.0",
-    "yfinance>=0.2.0",
-    "plotly>=5.0.0",
-    "seaborn>=0.11.0",
-    "xlrd>=2.0.0",
-    "requests>=2.28.0",
-    "beautifulsoup4>=4.11.0",
-    "lxml>=4.9.0",
-=======
 gaia = [
     "astor>=0.8.1",
     "docx2markdown>=0.1.1",
@@ -96,7 +84,6 @@
     "pandas>=2.3.1",
     "scipy>=1.16.1",
     "seaborn>=0.13.2",
->>>>>>> 8ef879cd
 ]
 
 
