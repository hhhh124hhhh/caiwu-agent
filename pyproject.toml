[project]
name = "utu-agent"
version = "0.1.0"
description = "Add your description here"
readme = "README.md"
requires-python = ">=3.11"
dependencies = [
    "aiofiles>=24.1.0",
    "arize-phoenix-otel>=0.11.0",
    "arxiv>=2.2.0",
    "chunkr-ai>=0.1.0",
    "hydra-core>=1.3.2",
    "jinja2>=3.1.6",
    "mcp>=1.9.4",
    "openai-agents>=0.1.0",
    "openinference-instrumentation-openai>=0.1.30",
    "openinference-instrumentation-openai-agents>=0.1.14",
    "pandas>=2.3.0",
    "pexpect>=4.9.0",
    "pillow>=11.2.1",
    "sqlmodel>=0.0.24",
    "tiktoken>=0.9.0",
<<<<<<< HEAD
=======
    "toml>=0.10.2",
    "wikipedia-api>=0.8.1",
>>>>>>> 24ae1831
]

[dependency-groups]
dev = [
    "pytest>=8.4.1",
    "pytest-asyncio>=1.0.0",
]


[build-system]
requires = ["hatchling"]
build-backend = "hatchling.build"

[tool.hatch.build.targets.wheel]
packages = ["utu"]


[tool.pytest.ini_options]
pythonpath = "."
asyncio_mode = "auto"
asyncio_default_fixture_loop_scope = "session"
asyncio_default_test_loop_scope = "session"
addopts = "-v -s"
log_cli = true
log_cli_level = "INFO"

[tool.uv]
index-url = "https://pypi.org/simple"
extra-index-url = [
    "https://mirrors.tencent.com/repository/pypi/tencent_pypi/simple",
]<|MERGE_RESOLUTION|>--- conflicted
+++ resolved
@@ -20,11 +20,8 @@
     "pillow>=11.2.1",
     "sqlmodel>=0.0.24",
     "tiktoken>=0.9.0",
-<<<<<<< HEAD
-=======
     "toml>=0.10.2",
     "wikipedia-api>=0.8.1",
->>>>>>> 24ae1831
 ]
 
 [dependency-groups]
