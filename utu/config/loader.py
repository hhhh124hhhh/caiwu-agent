--- conflicted
+++ resolved
@@ -4,64 +4,8 @@
 from omegaconf import OmegaConf, DictConfig
 from hydra import compose, initialize
 
-<<<<<<< HEAD
-TConfig = TypeVar("TConfig", bound=BaseModel)
-
-
-class ModelConfig(BaseModel):
-    api_key: str
-    base_url: str
-    model: str
-
-class AgentConfig(BaseModel):
-    name: str
-    instructions: str | Callable
-
-class ToolkitConfig(BaseModel):
-    mode: Literal["builtin", "mcp"] = "builtin"
-    name: str
-    activated_tools: list[str] | None = None
-    config: dict | None = None
-
-class EvalConfig(BaseModel):
-    """
-    dataset: str   # 可以是内置数据集 (GAIA, BrowseCamp) 或者自定义数据文件路径
-    output_file: str = "eval_result.jsonl"  # 输出形式, 可以是其他格式
-    metrics_file: str = "metrics.json"  # 评估指标文件
-    concurrency: int = 16  # rollout parallelism
-    judge_concurrency: int = 16  # judgement parallelism
-    max_turns: int = 10    # limit of #actions
-    """
-    # dataset config
-    dataset: str
-    type: Literal["single", "mixed"]  # 数据集里只包含单独的benchmark数据，还是包含多个benchmarks  
-    question_field: str
-    gt_field: str
-    # output config
-    output_file: str
-    metrics_file: str
-    judge_output_file: str
-    # concurrency config
-    thread_pool_size: int
-    concurrency: int
-    max_turns: int
-    # below for judgement
-    judge_model: str
-    judge_api_key: str
-    judge_model_base_url: str
-    judge_concurrency: int
-    judge_max_tokens: int
-
-    eval_method: str = None # 使用什么benchmark的评估方法（"GAIA", "BrowseCamp", ...)
-
-class Config(BaseModel):
-    model: ModelConfig
-    agent: AgentConfig
-    toolkits: dict[str, ToolkitConfig] = {}
-=======
 from .agent_config import AgentConfig, ModelConfig, ToolkitConfig
 from .eval_config import EvalConfig
->>>>>>> aba6fd7e
 
 TConfig = TypeVar("TConfig", bound=BaseModel)
 
@@ -95,14 +39,6 @@
 
     @classmethod
     def load_model_config(cls, name: str = "base") -> ModelConfig:
-<<<<<<< HEAD
-        cfg = cls._load_config_to_dict(name, config_path="../../configs/model")
-        return ModelConfig(**cfg)
-    
-    @classmethod
-    def load_eval_config(cls, name: str = "default") -> EvalConfig:
-        cfg = cls._load_config_to_dict(name, config_path="../../configs/eval")
-=======
         cfg = cls._load_config_to_dict(name, config_path="../../configs/agents/model")
         return ModelConfig(**cfg)
 
@@ -111,5 +47,4 @@
         if not name.startswith("eval/"):
             name = "eval/" + name
         cfg = cls._load_config_to_dict(name, config_path="../../configs")
->>>>>>> aba6fd7e
         return EvalConfig(**cfg)