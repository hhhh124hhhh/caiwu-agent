import json
import pathlib
import re

from ...config import AgentConfig
from ...utils import FileUtils, SimplifiedAsyncOpenAI
from .common import AgentInfo, CreatePlanResult, OrchestraTaskRecorder, Subtask


class OutputParser:
    def __init__(self):
        self.analysis_pattern = r"<analysis>(.*?)</analysis>"
        self.plan_pattern = r"<plan>\s*\[(.*?)\]\s*</plan>"
        # self.next_step_pattern = r'<next_step>\s*<agent>\s*(.*?)\s*</agent>\s*<task>\s*(.*?)\s*</task>\s*</next_step>'
        # self.task_finished_pattern = r'<task_finished>\s*</task_finished>'

    def parse(self, output_text: str) -> CreatePlanResult:
        analysis = self._extract_analysis(output_text)
        plan = self._extract_plan(output_text)
        return CreatePlanResult(analysis=analysis, todo=plan)

    def _extract_analysis(self, text: str) -> str:
        match = re.search(self.analysis_pattern, text, re.DOTALL)
        if match:
            return match.group(1).strip()
        return ""

    def _extract_plan(self, text: str) -> list[Subtask]:
        match = re.search(self.plan_pattern, text, re.DOTALL)
        if not match:
            return []
        plan_content = match.group(1).strip()
        tasks = []
        task_pattern = r'\{"agent_name":\s*"([^"]+)",\s*"task":\s*"([^"]+)",\s*"completed":\s*(true|false)\s*\}'
        task_matches = re.findall(task_pattern, plan_content, re.IGNORECASE)
        for agent_name, task_desc, completed_str in task_matches:
            completed = completed_str.lower() == "true"
            tasks.append(Subtask(agent_name=agent_name, task=task_desc, completed=completed))
        return tasks


class PlannerAgent:
    def __init__(self, config: AgentConfig):
        self.config = config
        self.llm = SimplifiedAsyncOpenAI(**self.config.planner_model.model_provider.model_dump())
        self.output_parser = OutputParser()
<<<<<<< HEAD
        self.jinja_env = get_jinja_env(str(pathlib.Path(__file__).parent / "prompts"))
=======
        self.jinja_env = FileUtils.get_jinja_env("agents/orchestra")
>>>>>>> e8520f54
        self.planner_examples = self._load_planner_examples()
        self.available_agents = self._load_available_agents()

    @property
    def name(self) -> str:
        return self.config.planner_config.get("name", "planner")

    def _load_planner_examples(self) -> list[dict]:
        examples_path = self.config.planner_config.get("examples_path", "")
        if examples_path and pathlib.Path(examples_path).exists():
            examples_path = pathlib.Path(examples_path)
        else:
            examples_path = pathlib.Path(__file__).parent / "data" / "planner_examples.json"
        with open(examples_path, encoding="utf-8") as f:
            return json.load(f)

    def _load_available_agents(self) -> list[AgentInfo]:
        available_agents = []
        for info in self.config.workers_info:
            # 只传递 AgentInfo 构造函数接受的参数
            agent_info_kwargs = {
                "name": info.get("name", ""),
                "desc": info.get("desc", ""),
                "strengths": info.get("strengths", ""),
                "weaknesses": info.get("weaknesses", "")
            }
            available_agents.append(AgentInfo(**agent_info_kwargs))
        return available_agents

    async def build(self):
        pass

    async def create_plan(self, task_recorder: OrchestraTaskRecorder) -> CreatePlanResult:
        sp = self.jinja_env.get_template("planner_sp.j2").render(
            planning_examples=self._format_planner_examples(self.planner_examples)
        )
        up = self.jinja_env.get_template("planner_up.j2").render(
            available_agents=self._format_available_agents(self.available_agents),
            question=task_recorder.task,
            background_info=await self._get_background_info(task_recorder),
        )
        messages = [{"role": "system", "content": sp}, {"role": "user", "content": up}]
        response = await self.llm.query_one(messages=messages, **self.config.planner_model.model_params.model_dump())
        return self.output_parser.parse(response)

    def _format_planner_examples(self, examples: list[dict]) -> str:
        # format examples to string. example: {question, available_agents, analysis, plan}
        examples_str = []
        for example in examples:
            examples_str.append(
                f"Question: {example['question']}\n"
                f"Available Agents: {example['available_agents']}\n\n"
                f"<analysis>{example['analysis']}</analysis>\n"
                f"<plan>{json.dumps(example['plan'], ensure_ascii=False)}</plan>\n"
            )
        return "\n".join(examples_str)

    def _format_available_agents(self, agents: list[AgentInfo]) -> str:
        agents_str = []
        for agent in agents:
            agents_str.append(
                f"- {agent.name}: {agent.desc}\n  Best for: {agent.strengths}\n"
                if agent.strengths
                else f"  Weaknesses: {agent.weaknesses}\n"
                if agent.weaknesses
                else ""
            )
        return "\n".join(agents_str)

    async def _get_background_info(self, task_recorder: OrchestraTaskRecorder) -> str:
        """Get background information for the query. Leave empty by default."""
        return ""<|MERGE_RESOLUTION|>--- conflicted
+++ resolved
@@ -44,11 +44,7 @@
         self.config = config
         self.llm = SimplifiedAsyncOpenAI(**self.config.planner_model.model_provider.model_dump())
         self.output_parser = OutputParser()
-<<<<<<< HEAD
-        self.jinja_env = get_jinja_env(str(pathlib.Path(__file__).parent / "prompts"))
-=======
         self.jinja_env = FileUtils.get_jinja_env("agents/orchestra")
->>>>>>> e8520f54
         self.planner_examples = self._load_planner_examples()
         self.available_agents = self._load_available_agents()
 
