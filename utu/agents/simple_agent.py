--- conflicted
+++ resolved
@@ -177,23 +177,8 @@
             "env": self.env,
         }
 
-<<<<<<< HEAD
-    # wrap `Runner` apis in @openai-agents
-    async def run(
-        self, input: str | list[TResponseInputItem], trace_id: str = None, save: bool = False
-    ) -> TaskRecorder:
-        if not self._initialized:
-            await self.build()
-        trace_id = trace_id or AgentsUtils.gen_trace_id()
-        logger.info(f"> trace_id: {trace_id}")
-
-        task_recorder = TaskRecorder(input, trace_id)
-        self.input_items.append({"content": input, "role": "user"})
-        run_kwargs = {
-=======
     def _prepare_run_kwargs(self, input: str | list[TResponseInputItem]) -> dict:
         return {
->>>>>>> ea16edea
             "starting_agent": self.current_agent,
             "input": self.input_items,
             "context": self._get_context(),
